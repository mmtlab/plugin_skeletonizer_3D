--- conflicted
+++ resolved
@@ -26,12 +26,8 @@
 #include <string>
 
 #include <pcl/console/parse.h>
-<<<<<<< HEAD
+#include <pcl/io/pcd_io.h>
 #include <pcl/visualization/pcl_visualizer.h>
-=======
-#include <pcl/io/pcd_io.h>
-#include <pcl/visualization/cloud_viewer.h>
->>>>>>> 5e318a9d
 
 #include <Eigen/Dense>
 #include <models/hpe_model_openpose.h>
@@ -333,34 +329,19 @@
         //_rgb.convertTo(_rgb, CV_8UC3);
       }
 
-<<<<<<< HEAD
-    _depth_image = _k4a_rgbd.get_depth_image();
+    k4a::image depthImage = _k4a_rgbd.get_depth_image();
 
     // from k4a::image to cv::Mat --> depth image
-    if (_depth_image != NULL) {
+    if (depthImage != NULL) {
       // get raw buffer
-      uint8_t *buffer = _depth_image.get_buffer();
+      uint8_t *buffer = depthImage.get_buffer();
 
       // convert the raw buffer to cv::Mat
-      int rows = _depth_image.get_height_pixels();
-      int cols = _depth_image.get_width_pixels();
+      int rows = depthImage.get_height_pixels();
+      int cols = depthImage.get_width_pixels();
       _rgbd = cv::Mat(rows, cols, CV_16U, (void *)buffer, cv::Mat::AUTO_STEP);
       
     }
-=======
-      k4a::image depthImage = _k4a_rgbd.get_depth_image();
-
-      // from k4a::image to cv::Mat --> depth image
-      if (depthImage != NULL) {
-        // get raw buffer
-        uint8_t *buffer = depthImage.get_buffer();
-
-        // convert the raw buffer to cv::Mat
-        int rows = depthImage.get_height_pixels();
-        int cols = depthImage.get_width_pixels();
-        _rgbd = cv::Mat(rows, cols, CV_16U, (void *)buffer, cv::Mat::AUTO_STEP);
-      }
->>>>>>> 5e318a9d
 
 #else
       _cap >> _rgb;
@@ -828,40 +809,9 @@
     out->clear();
     (*out)["agent_id"] = _agent_id;
 
-<<<<<<< HEAD
-    if (acquire_frame(_dummy)==return_type::error) {
-      return return_type::error;
-    }
-    else{
-      cout << "Frame acquired!" << endl;
-    }
-
-    if(skeleton_from_depth_compute(_params["debug"]["skeleton_from_depth_compute"])==return_type::error){
-      return return_type::error;
-    }
-    else{
-      cout << "Skeleton from depth computed!" << endl;
-    }
-
-    if(point_cloud_filter(_params["debug"]["point_cloud_filter"])==return_type::error){
-      return return_type::error;
-    }
-    else{
-      cout << "Point cloud filtered!" << endl;
-    }
-
-    if(skeleton_from_rgb_compute(_params["debug"]["skeleton_from_rgb_compute"])==return_type::error){
-      return return_type::error;
-    }
-    else{
-      cout << "Skeleton from RGB computed!" << endl;
-    }
-=======
     acquire_frame(_dummy);
-    skeleton_from_depth_compute(
-        _params["debug"]["skeleton_from_depth_compute"]);
+    skeleton_from_depth_compute(_params["debug"]["skeleton_from_depth_compute"]);
     skeleton_from_rgb_compute(_params["debug"]["skeleton_from_rgb_compute"]);
->>>>>>> 5e318a9d
 
     if (!(_result)) {
       return return_type::warning;
@@ -870,42 +820,15 @@
     hessian_compute(_params["debug"]["hessian_compute"]);
 
     if (_params["debug"]["viewer"]) {
-<<<<<<< HEAD
         
         Mat rgb_flipped;
         flip(_rgb, rgb_flipped, 1);
-        imshow("Human Pose Estimation Results", rgb_flipped);
+        imshow("Human Pose Estimation Results", _rgb);
         
-        int max_depth;
-    #ifdef KINECT_AZURE
-        // Configure the colormap range based on the depth mode
-        // Values get from: https://docs.microsoft.com/en-us/azure/kinect-dk/hardware-specification
         
-        switch (_device_config.depth_mode)
-        {
-        case K4A_DEPTH_MODE_NFOV_UNBINNED:
-          max_depth = 3860;
-          break;
-        case K4A_DEPTH_MODE_NFOV_2X2BINNED:
-          max_depth = 5460;
-          break;
-        case K4A_DEPTH_MODE_WFOV_UNBINNED:
-          max_depth = 2210;
-          break;
-        case K4A_DEPTH_MODE_WFOV_2X2BINNED:
-          max_depth = 2880;
-          break;
-
-        default:
-          max_depth = 3860;
-          break;
-        }
-    #else
-        max_depth = 2000;
-    #endif
         Mat rgbd_flipped;
         flip(_rgbd, rgbd_flipped, 1);
-        rgbd_flipped.convertTo(rgbd_flipped, CV_8U, 255.0 / max_depth); // 2000 is the maximum depth value
+        rgbd_flipped.convertTo(rgbd_flipped, CV_8U, 255.0 / 3000); // 2000 is the maximum depth value
         Mat rgbd_flipped_color;
         // Apply the colormap:
         applyColorMap(rgbd_flipped, rgbd_flipped_color, COLORMAP_HSV);
@@ -923,35 +846,8 @@
 
           return return_type::error;
         }
-=======
-
-      Mat rgb_flipped;
-      flip(_rgb, rgb_flipped, 1);
-      imshow("Human Pose Estimation Results", _rgb);
-
-      Mat rgbd_flipped;
-      flip(_rgbd, rgbd_flipped, 1);
-      rgbd_flipped.convertTo(rgbd_flipped, CV_8U,
-                             255.0 / 3000); // 2000 is the maximum depth value
-#ifdef KINECT_AZURE
-      Mat rgbd_flipped_color;
-      // Apply the colormap:
-      applyColorMap(rgbd_flipped, rgbd_flipped_color, COLORMAP_HSV);
-      imshow("rgbd", rgbd_flipped_color);
-#endif
-      int key = cv::waitKey(1000.0 / _fps);
-
-      if (27 == key || 'q' == key || 'Q' == key) { // Esc
-#ifdef KINECT_AZURE
-        _device.close();
-#else
-        _cap.release();
-#endif
-        destroyAllWindows();
-
-        return return_type::error;
-      }
->>>>>>> 5e318a9d
+        
+        
     }
 
     // Prepare output

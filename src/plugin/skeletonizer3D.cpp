--- conflicted
+++ resolved
@@ -247,9 +247,6 @@
 // if camera device is a Kinect Azure, use the Azure SDK
 // and translate the frame in OpenCV format
 #ifdef KINECT_AZURE
-<<<<<<< HEAD
-// acquire and translate into _rgb and _rgbd
-=======
     // acquire and translate into _rgb and _rgbd
     const clock_t begin_time = clock();
     // acquire and translate into _rgb and _rgbd
@@ -287,7 +284,6 @@
       int cols = depthImage.get_width_pixels();
       _rgbd = cv::Mat(rows, cols, CV_16U, (void *)buffer, cv::Mat::AUTO_STEP);
     }
->>>>>>> dbbc05f4
 #else
     _start_time = chrono::steady_clock::now();
     if (dummy) {
@@ -299,10 +295,7 @@
         // Input stream is over
         return return_type::error;
       }
-<<<<<<< HEAD
       cv::resize(_rgb, _rgb, cv::Size(_rgb_width, _rgb_height));
-=======
->>>>>>> dbbc05f4
     }
 #endif
     return return_type::success;

--- conflicted
+++ resolved
@@ -5,10 +5,4 @@
 *.jpg
 
 external/*
-<<<<<<< HEAD
-
-doc/html/*
-doc/latex*
-=======
-doc/html
->>>>>>> 1675f161
+doc/html